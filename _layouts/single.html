---
layout: default
---

{% include base_path %}

{% if page.header.overlay_color or page.header.overlay_image or page.header.image %}
  {% include page__hero.html %}
{% endif %}

{% if page.url != "/" and site.breadcrumbs %}
  {% unless paginator %}
    {% include breadcrumbs.html %}
  {% endunless %}
{% endif %}

<div id="main" role="main">
  {% include sidebar.html %}

  <article class="page" itemscope itemtype="http://schema.org/CreativeWork">
    {% if page.title %}<meta itemprop="headline" content="{{ page.title | markdownify | strip_html | strip_newlines | escape_once }}">{% endif %}
    {% if page.excerpt %}<meta itemprop="description" content="{{ page.excerpt | markdownify | strip_html | strip_newlines | escape_once }}">{% endif %}
    {% if page.date %}<meta itemprop="datePublished" content="{{ page.date | date: "%B %d, %Y" }}">{% endif %}
    {% if page.modified %}<meta itemprop="dateModified" content="{{ page.modified | date: "%B %d, %Y" }}">{% endif %}

    <div class="page__inner-wrap">
      {% unless page.header.overlay_color or page.header.overlay_image %}
        <header>
          {% if page.title %}<h1 class="page__title" itemprop="headline">{{ page.title | markdownify | remove: "<p>" | remove: "</p>" }}</h1>{% endif %}
          {% if page.read_time %}
            <p class="page__meta"><i class="fa fa-clock" aria-hidden="true"></i> {% include read-time.html %}</p>
          {% endif %}
        {% if page.modified %}
          <p class="page__date"><strong><i class="fa fa-fw fa-calendar" aria-hidden="true"></i> {{ site.data.ui-text[site.locale].date_label | default: "Published:" }}</strong> <time datetime="{{ page.modified | date: "%Y-%m-%d" }}">{{ page.modified | date: "%B %d, %Y" }}</time></p>
        {% endif %}
        
        {% if page.collection == 'teaching' %}
          <p> {{ page.type }}, <i>{{ page.venue }}</i>, {{ page.date | default: "1900-01-01" | date: "%Y" }} </p>
        {% elsif page.venue and page.date %}
          <p>Published in <i>{{ page.venue }}</i>, {{ page.date | default: "1900-01-01" | date: "%Y" }} </p>
        {% elsif page.date %}
          <p class="page__date"><strong><i class="fa fa-fw fa-calendar" aria-hidden="true"></i> {{ site.data.ui-text[site.locale].date_label | default: "Published:" }}</strong> <time datetime="{{ page.date | date_to_xmlschema }}">{{ page.date | default: "1900-01-01" | date: "%B %d, %Y" }}</time></p>
        {% endif %}    
        </header>
      {% endunless %}

      <section class="page__content" itemprop="text">
        {{ content }}

<<<<<<< HEAD
        {% if page.citation and page.paperurl and page.slidesurl %}
          <p style="font-size: smaller"> {{ page.citation }}<br /><a href="{{ page.paperurl }}">Download Paper</a> | <a href="{{ page.slidesurl }}">Download Slides</a></p>
        {% elsif page.citation and page.paperurl and page.podcast %}
          <p style="font-size: smaller"> {{ page.citation }}<br /><a href="{{ page.paperurl }}">Download Paper</a> | <a href="{{ page.podcast }}">Podcast interview</a></p>
        {% elsif page.citation and page.paperurl %}
          <p style="font-size: smaller"> {{ page.citation }}<br /><a href="{{ page.paperurl }}">Download Paper</a></p>
        {% elsif page.citation and page.slidesurl %}
          <p style="font-size: smaller"> {{ page.citation }}<br /><a href="{{ page.slidesurl }}">Download Slides</a></p>
=======
        {% if page.citation and page.paperurl and page.slidesurl and page.bibtexurl %}
          <p style="font-size: smaller">Recommended citation: {{ page.citation }}<br /><a href="{{ page.paperurl }}">Download Paper</a> | <a href="{{ page.slidesurl }}">Download Slides</a> | <a href="{{ page.bibtexurl }}">Download Bibtex</a></p>
        {% elsif page.citation and page.paperurl and page.slidesurl %}
          <p style="font-size: smaller">Recommended citation: {{ page.citation }}<br /><a href="{{ page.paperurl }}">Download Paper</a> | <a href="{{ page.slidesurl }}">Download Slides</a></p>
        {% elsif page.citation and page.paperurl and page.bibtexurl %}
          <p style="font-size: smaller">Recommended citation: {{ page.citation }}<br /><a href="{{ page.paperurl }}">Download Paper</a> | <a href="{{ page.bibtexurl }}">Download Bibtex</a></p>
        {% elsif page.citation and page.paperurl %}
          <p style="font-size: smaller">Recommended citation: {{ page.citation }}<br /><a href="{{ page.paperurl }}">Download Paper</a></p>
        {% elsif page.citation and page.slidesurl and page.bibtexurl %}
          <p style="font-size: smaller">Recommended citation: {{ page.citation }}<br /><a href="{{ page.slidesurl }}">Download Slides</a> | <a href="{{ page.bibtexurl }}">Download Bibtex</a></p>
        {% elsif page.citation and page.slidesurl %}
          <p style="font-size: smaller">Recommended citation: {{ page.citation }}<br /><a href="{{ page.slidesurl }}">Download Slides</a></p>
        {% elsif page.slidesurl and page.bibtexurl %}
          <p style="font-size: smaller"><a href="{{ page.slidesurl }}">Download Slides</a> | <a href="{{ page.bibtexurl }}">Download Bibtex</a></p>
        {% elsif page.paperurl and page.bibtexurl %}
          <p style="font-size: smaller"><a href="{{ page.paperurl }}">Download Paper</a> | <a href="{{ page.bibtexurl }}">Download Bibtex</a></p>
        {% elsif page.citation and page.bibtexurl %}
          <p style="font-size: smaller">Recommended citation: {{ page.citation }}<br /><a href="{{ page.bibtexurl }}">Download Bibtex</a></p>
>>>>>>> b225a3a9
        {% elsif page.citation %}
          <p style="font-size: smaller"> {{ page.citation }}</p>
        {% elsif page.slidesurl %}
          <p style="font-size: smaller"><a href="{{ page.slidesurl }}">Download Slides</a></p>
        {% elsif page.bibtexurl %}
          <p style="font-size: smaller"><a href="{{ page.bibtexurl }}">Download Bibtex</a></p>
        {% endif %}

        {% if page.link %}<div><a href="{{ page.link }}" class="btn">{{ site.data.ui-text[site.locale].ext_link_label | default: "Direct Link" }}</a></div>{% endif %}
      </section>

      <footer class="page__meta">
        {% if site.data.ui-text[site.locale].meta_label %}
          <h4 class="page__meta-title">{{ site.data.ui-text[site.locale].meta_label }}</h4>
        {% endif %}
        {% include page__taxonomy.html %}
      </footer>

      {% if page.share %}{% include social-share.html %}{% endif %}

      {% include post_pagination.html %}
    </div>

    {% if site.comments.provider and page.comments %}
      {% include comments.html %}
    {% endif %}
  </article>

  {% comment %}<!-- only show related on a post page when not disabled -->{% endcomment %}
  {% if page.id and page.related and site.related_posts.size > 0 %}
    <div class="page__related">
      {% if site.data.ui-text[site.locale].related_label %}
        <h4 class="page__related-title">{{ site.data.ui-text[site.locale].related_label | default: "You May Also Enjoy" }}</h4>
      {% endif %}
      <div class="grid__wrapper">
        {% for post in site.related_posts limit:4 %}
          {% include archive-single.html type="grid" %}
        {% endfor %}
      </div>
    </div>
  {% endif %}
</div><|MERGE_RESOLUTION|>--- conflicted
+++ resolved
@@ -47,16 +47,6 @@
       <section class="page__content" itemprop="text">
         {{ content }}
 
-<<<<<<< HEAD
-        {% if page.citation and page.paperurl and page.slidesurl %}
-          <p style="font-size: smaller"> {{ page.citation }}<br /><a href="{{ page.paperurl }}">Download Paper</a> | <a href="{{ page.slidesurl }}">Download Slides</a></p>
-        {% elsif page.citation and page.paperurl and page.podcast %}
-          <p style="font-size: smaller"> {{ page.citation }}<br /><a href="{{ page.paperurl }}">Download Paper</a> | <a href="{{ page.podcast }}">Podcast interview</a></p>
-        {% elsif page.citation and page.paperurl %}
-          <p style="font-size: smaller"> {{ page.citation }}<br /><a href="{{ page.paperurl }}">Download Paper</a></p>
-        {% elsif page.citation and page.slidesurl %}
-          <p style="font-size: smaller"> {{ page.citation }}<br /><a href="{{ page.slidesurl }}">Download Slides</a></p>
-=======
         {% if page.citation and page.paperurl and page.slidesurl and page.bibtexurl %}
           <p style="font-size: smaller">Recommended citation: {{ page.citation }}<br /><a href="{{ page.paperurl }}">Download Paper</a> | <a href="{{ page.slidesurl }}">Download Slides</a> | <a href="{{ page.bibtexurl }}">Download Bibtex</a></p>
         {% elsif page.citation and page.paperurl and page.slidesurl %}
@@ -75,7 +65,6 @@
           <p style="font-size: smaller"><a href="{{ page.paperurl }}">Download Paper</a> | <a href="{{ page.bibtexurl }}">Download Bibtex</a></p>
         {% elsif page.citation and page.bibtexurl %}
           <p style="font-size: smaller">Recommended citation: {{ page.citation }}<br /><a href="{{ page.bibtexurl }}">Download Bibtex</a></p>
->>>>>>> b225a3a9
         {% elsif page.citation %}
           <p style="font-size: smaller"> {{ page.citation }}</p>
         {% elsif page.slidesurl %}
